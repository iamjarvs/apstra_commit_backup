#!/usr/bin/env python3
"""
Main entry point for the API polling and backup service.
"""
import os
import sys
import time
import logging
import signal
import argparse
from pathlib import Path
from utils.config import load_config
from utils.env_loader import load_environment_variables, apply_env_to_config
from utils.state import load_state, save_state, update_state
from services.api_poller import poll_api
from services.backup_trigger import run_backup_script, get_latest_backup_file
from services.transfer import transfer_file


# Add the app directory to the path
app_dir = Path(__file__).resolve().parent
if str(app_dir) not in sys.path:
    sys.path.insert(0, str(app_dir))

<<<<<<< HEAD
# Import utility functions
from utils.config import load_config
from utils.env_loader import load_environment_variables, apply_env_to_config
from utils.state import load_state, save_state, update_state
from services.api_poller import poll_api
from services.backup_trigger import run_backup_script, get_latest_backup_file
from services.transfer import transfer_file

=======
>>>>>>> 8979048d
# Global variables for signal handling
running = True

def setup_logging(config):
    """
    Set up logging configuration.
    
    Args:
        config (dict): Configuration dictionary
    """
    log_config = config.get("logging", {})
    log_level = getattr(logging, log_config.get("level", "INFO"))
    log_file = log_config.get("file", "logs/backup_service.log")
    
    # Create logs directory if it doesn't exist
    if log_file:
        log_dir = os.path.dirname(log_file)
        if log_dir:
            os.makedirs(log_dir, exist_ok=True)
    
    # Configure logging
    logging.basicConfig(
        level=log_level,
        format='%(asctime)s - %(name)s - %(levelname)s - %(message)s',
        handlers=[
            logging.StreamHandler(sys.stdout),
            logging.FileHandler(log_file) if log_file else logging.NullHandler()
        ]
    )

def handle_signal(signum, frame):
    """Signal handler for graceful shutdown."""
    global running
    logging.info(f"Received signal {signum}, shutting down...")
    running = False

def parse_arguments():
    """Parse command line arguments."""
    parser = argparse.ArgumentParser(description='API Polling and Backup Service')
    parser.add_argument(
        '--config', 
        default='app/config/config.yaml',
        help='Path to configuration file'
    )
    parser.add_argument(
        '--env-file',
        help='Path to .env file (defaults to .env in the project root)'
    )
    return parser.parse_args()

def process_blueprint_changes(config, blueprint_id, blueprint_name):
    """
    Process changes for a specific blueprint.
    
    Args:
        config (dict): Configuration dictionary
        blueprint_id (str): ID of the blueprint with changes
        blueprint_name (str): Name of the blueprint with changes
        
    Returns:
        bool: True if backup and transfer succeeded, False otherwise
    """
    logger = logging.getLogger(__name__)
    logger.info(f"Processing changes for blueprint: {blueprint_name} ({blueprint_id})")
    
    # Run backup script
    backup_script = config.get("backup", {}).get("script_path") or "/usr/sbin/aos_backup"
    
    # Add blueprint ID as a parameter if not already in the parameters list
    backup_params = config.get("backup", {}).get("parameters", []).copy()
    if "--blueprint" not in " ".join(backup_params):
        backup_params.extend(["--blueprint", blueprint_id])
    
    success, output, error = run_backup_script(backup_script, backup_params)
    
    if success:
        # Get the backup file path from the output
        backup_file = get_latest_backup_file(output)
        if backup_file:
            # Transfer the backup file
            logger.info(f"Transferring backup file for {blueprint_name}: {backup_file}")
            transfer_success = transfer_file(config, backup_file, blueprint_id, blueprint_name)
            
            if transfer_success:
                logger.info(f"Backup process for {blueprint_name} completed successfully")
                return True
            else:
                logger.error(f"Failed to transfer backup file for {blueprint_name}")
                return False
        else:
            logger.error(f"Could not determine backup file path for {blueprint_name}")
            return False
    else:
        logger.error(f"Backup script failed for {blueprint_name}: {error}")
        return False

def main():
    """Main function to run the service."""
    # Parse command line arguments
    args = parse_arguments()
    
    # Load configuration
    config = load_config(args.config)
    
    # Set up logging
    setup_logging(config)
    logger = logging.getLogger(__name__)
    
    # Get environment variables
    env_vars, env_success = load_environment_variables(args.env_file)
    
    if not env_success:
        logger.error("Missing required environment variables. Service cannot start.")
        logger.error("Please set APSTRA_USERNAME and APSTRA_PASSWORD environment variables or in .env file.")
        sys.exit(1)
    
    # Apply environment variables to config
    config = apply_env_to_config(config, env_vars)
<<<<<<< HEAD
    
    # Verify transfer configuration
    transfer_config = config.get("transfer", {})
    if "username" not in transfer_config:
        logger.warning("Remote username not found in configuration")
        logger.warning("Make sure REMOTE_USERNAME is set in environment or .env file")
=======
>>>>>>> 8979048d
    
    # Load initial state
    state_file = config.get("state", {}).get("file_path", "data/backup_state.json")
    state = load_state(state_file)
    
    # Initialize blueprints state if not present
    if "blueprints" not in state:
        state["blueprints"] = {}
    
    # Set up signal handlers for graceful shutdown
    signal.signal(signal.SIGINT, handle_signal)
    signal.signal(signal.SIGTERM, handle_signal)
    
    logger.info("Starting API polling and backup service")
    
    # For compatibility with older code - handle single blueprint configuration
    api_config = config.get("api", {})
    if "endpoint" in api_config and "blueprints" not in api_config:
        logger.info("Converting single blueprint configuration to multi-blueprint format")
        api_config["blueprints"] = [{
            "id": "default",
            "name": "Default Blueprint",
            "endpoint": api_config["endpoint"]
        }]
        config["api"] = api_config
    
    # Main polling loop
    global running
    while running:
        try:
            # Poll the API and check for changes across all blueprints
            changes_by_blueprint, new_state, token = poll_api(config, state)
            
<<<<<<< HEAD
            if not changes_by_blueprint:
                logger.warning("Failed to poll API or no blueprints configured")
                time.sleep(5)
                continue
            
            # Process each blueprint with changes
            blueprints_updated = []
            for blueprint_id, has_changes in changes_by_blueprint.items():
                if has_changes:
                    # Get blueprint details from new state
                    blueprint_state = new_state["blueprints"].get(blueprint_id, {})
                    blueprint_name = blueprint_state.get("blueprint_name", blueprint_id)
                    
                    logger.info(f"Changes detected in blueprint: {blueprint_name} ({blueprint_id})")
                    
                    # Process changes for this blueprint
                    success = process_blueprint_changes(config, blueprint_id, blueprint_name)
                    
                    if success:
                        # Update state only for successful backup
                        blueprints_updated.append(blueprint_id)
            
            # Update state after processing all changes
            if blueprints_updated:
                # Only update state for blueprints that were successfully backed up
                for blueprint_id in blueprints_updated:
                    state["blueprints"][blueprint_id] = new_state["blueprints"][blueprint_id]
                save_state(state_file, state)
            elif new_state != state:
                # If no backups were needed but state changed, update it
                state = new_state
                save_state(state_file, state)
=======
            if changes_detected:
                logger.info("Changes detected, triggering backup")
                
                # Run backup script
                backup_script = config.get("backup", {}).get("script_path") or "/usr/sbin/aos_backup"
                backup_params = config.get("backup", {}).get("parameters", [])
                
                success, output, error = run_backup_script(backup_script, backup_params)
                
                if success:
                    # Get the backup file path from the output
                    backup_file = get_latest_backup_file(output)
                    if backup_file:
                        # Transfer the backup file
                        logger.info(f"Transferring backup file: {backup_file}")
                        transfer_success = transfer_file(config, backup_file)
                        
                        if transfer_success:
                            logger.info("Backup process completed successfully")
                            # Update state only after successful backup and transfer
                            state = new_state
                            save_state(state_file, state)
                        else:
                            logger.error("Failed to transfer backup file")
                    else:
                        logger.error("Could not determine backup file path")
                else:
                    logger.error(f"Backup script failed: {error}")
            else:
                # No changes detected, just update the state if needed
                if new_state != state:
                    state = new_state
                    save_state(state_file, state)
>>>>>>> 8979048d
            
            # Wait for the next polling interval
            polling_interval = config.get("api", {}).get("polling_interval_seconds", 30)
            logger.debug(f"Waiting {polling_interval} seconds before next poll")
            
            # Break the sleep into smaller chunks to respond to signals quickly
            for _ in range(polling_interval):
                if not running:
                    break
                time.sleep(1)
                
        except Exception as e:
            logger.error(f"Error in main loop: {str(e)}")
            # Wait before retrying
            time.sleep(5)
    
    logger.info("Service shutting down gracefully")

if __name__ == "__main__":
    main()<|MERGE_RESOLUTION|>--- conflicted
+++ resolved
@@ -22,7 +22,6 @@
 if str(app_dir) not in sys.path:
     sys.path.insert(0, str(app_dir))
 
-<<<<<<< HEAD
 # Import utility functions
 from utils.config import load_config
 from utils.env_loader import load_environment_variables, apply_env_to_config
@@ -31,8 +30,6 @@
 from services.backup_trigger import run_backup_script, get_latest_backup_file
 from services.transfer import transfer_file
 
-=======
->>>>>>> 8979048d
 # Global variables for signal handling
 running = True
 
@@ -151,15 +148,13 @@
     
     # Apply environment variables to config
     config = apply_env_to_config(config, env_vars)
-<<<<<<< HEAD
     
     # Verify transfer configuration
     transfer_config = config.get("transfer", {})
     if "username" not in transfer_config:
         logger.warning("Remote username not found in configuration")
         logger.warning("Make sure REMOTE_USERNAME is set in environment or .env file")
-=======
->>>>>>> 8979048d
+
     
     # Load initial state
     state_file = config.get("state", {}).get("file_path", "data/backup_state.json")
@@ -193,7 +188,6 @@
             # Poll the API and check for changes across all blueprints
             changes_by_blueprint, new_state, token = poll_api(config, state)
             
-<<<<<<< HEAD
             if not changes_by_blueprint:
                 logger.warning("Failed to poll API or no blueprints configured")
                 time.sleep(5)
@@ -226,41 +220,7 @@
                 # If no backups were needed but state changed, update it
                 state = new_state
                 save_state(state_file, state)
-=======
-            if changes_detected:
-                logger.info("Changes detected, triggering backup")
-                
-                # Run backup script
-                backup_script = config.get("backup", {}).get("script_path") or "/usr/sbin/aos_backup"
-                backup_params = config.get("backup", {}).get("parameters", [])
-                
-                success, output, error = run_backup_script(backup_script, backup_params)
-                
-                if success:
-                    # Get the backup file path from the output
-                    backup_file = get_latest_backup_file(output)
-                    if backup_file:
-                        # Transfer the backup file
-                        logger.info(f"Transferring backup file: {backup_file}")
-                        transfer_success = transfer_file(config, backup_file)
-                        
-                        if transfer_success:
-                            logger.info("Backup process completed successfully")
-                            # Update state only after successful backup and transfer
-                            state = new_state
-                            save_state(state_file, state)
-                        else:
-                            logger.error("Failed to transfer backup file")
-                    else:
-                        logger.error("Could not determine backup file path")
-                else:
-                    logger.error(f"Backup script failed: {error}")
-            else:
-                # No changes detected, just update the state if needed
-                if new_state != state:
-                    state = new_state
-                    save_state(state_file, state)
->>>>>>> 8979048d
+
             
             # Wait for the next polling interval
             polling_interval = config.get("api", {}).get("polling_interval_seconds", 30)
